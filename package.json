{
  "name": "onchainsage",
  "version": "1.0.0",
  "description": "OnChain Sage is an AI-driven, decentralized trading assistant that fuses real-time social sentiment analysis with on-chain market data. It helps crypto traders identify high-potential tokens by scanning Twitter for trending narratives and monitoring on-chain metrics from platforms like Raydium and Dex Screener. Technical Stack Layer\tTechnology Choices Frontend\tNext.js, React, Tailwind CSS, Chart.js/D3.js for data visualization Backend\tNode.js with Express.js (or Fastify), TypeScript for robust code structure Data Processing\tPython-based microservices for NLP (using TensorFlow, PyTorch, or OpenAI API) or JavaScript-based ML libraries (TensorFlow.js) Blockchain Integration\tStarknet network, smart contracts written in Cairo, STRK token handling for gas fees and premium access Database\tPostgreSQL or MongoDB for persistent data; Redis for caching real-time insights Infrastructure\tDocker for containerization, Kubernetes for orchestration, cloud platforms (AWS, GCP, or similar) for deployment API Integrations\tTwitter API for social data, Raydium and Dex Screener APIs for on-chain analytics",
  "private": true,
  "workspaces": [
    "apps/*",
    "packages/*"
  ],
  "scripts": {
    "dev": "npx turbo run dev"
  },
  "keywords": [],
  "author": "",
  "license": "ISC",
  "devDependencies": {
    "turbo": "^2.4.1"
  },
  "packageManager": "npm@8.5.0",
  "dependencies": {
    "@nestjs-modules/ioredis": "^2.0.2",
<<<<<<< HEAD
    "ioredis": "^5.6.0",
    "typeorm": "^0.3.21"
=======
    "@nestjs/jwt": "^11.0.0",
    "@nestjs/passport": "^11.0.5",
    "ioredis": "^5.6.0",
    "passport": "^0.7.0",
    "passport-jwt": "^4.0.1",
    "starknet": "^6.23.1"
>>>>>>> f62d6101
  }
}<|MERGE_RESOLUTION|>--- conflicted
+++ resolved
@@ -19,16 +19,6 @@
   "packageManager": "npm@8.5.0",
   "dependencies": {
     "@nestjs-modules/ioredis": "^2.0.2",
-<<<<<<< HEAD
-    "ioredis": "^5.6.0",
-    "typeorm": "^0.3.21"
-=======
-    "@nestjs/jwt": "^11.0.0",
-    "@nestjs/passport": "^11.0.5",
-    "ioredis": "^5.6.0",
-    "passport": "^0.7.0",
-    "passport-jwt": "^4.0.1",
-    "starknet": "^6.23.1"
->>>>>>> f62d6101
+    "ioredis": "^5.6.0"
   }
 }