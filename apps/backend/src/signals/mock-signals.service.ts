--- conflicted
+++ resolved
@@ -37,17 +37,11 @@
       throw new NotFoundException(`Signal with ID ${id} not found`);
     }
     return signal;
-<<<<<<< HEAD
   }
-
   getFilteredSignals(category?: string, token_pair?: string): TradingSignal[] {
     return this.signals.filter(signal => {
       return (!category || signal.category === category) && 
              (!token_pair || signal.token_pair === token_pair);
     });
   }
-  
-=======
-  }
->>>>>>> 60f3f583
 }