--- conflicted
+++ resolved
@@ -1,321 +1,210 @@
-<<<<<<< HEAD
-import { Injectable, Logger } from "@nestjs/common"
-import { InjectRepository } from "@nestjs/typeorm"
-import { Repository } from "typeorm"
-import { Signal } from "./entities/signal.entity"
-import { RedisService } from "../redis/redis.service" // Import existing Redis service
-import { RankingOptions, WeightedSignal } from "./interfaces/ranking.interface"
-=======
-import { Injectable, NotFoundException } from '@nestjs/common';
+import { Injectable, Logger, NotFoundException } from '@nestjs/common';
 import { InjectRepository } from '@nestjs/typeorm';
 import { Repository, Not } from 'typeorm';
 import { Signal, SignalStatus } from './entities/signal.entity';
 import { RedisService } from '../redis/redis.service';
 import { ConfigService } from '@nestjs/config';
->>>>>>> 9b94afde
+import { RankingOptions, WeightedSignal } from './interfaces/ranking.interface';
 
 @Injectable()
 export class SignalsService {
-  private readonly logger = new Logger(SignalsService.name)
-  private readonly CACHE_KEY = "signals:all"
-  private readonly TOP_SIGNALS_CACHE_KEY = "signals:top"
+  private readonly logger = new Logger(SignalsService.name);
+  private readonly CACHE_KEY = 'signals:all';
+  private readonly TOP_SIGNALS_CACHE_KEY = 'signals:top';
   private readonly CACHE_TTL = 3600; // 1 hour in seconds
 
   constructor(
     @InjectRepository(Signal)
     private readonly signalRepository: Repository<Signal>,
     private readonly redisService: RedisService,
-<<<<<<< HEAD
-  ) {}
-
-  // Fetches signals ordered by timestamp (DESC) with pagination
-  async findAll(ge = 1, limit = 10): Promise<{ data: Signal[]; total: number }> {
-=======
     private readonly configService: ConfigService,
   ) {}
 
-  // Fetches active signals ordered by timestamp (DESC) with pagination
-  async findAll(page: number = 1, limit: number = 10): Promise<{ data: Signal[], total: number }> {
->>>>>>> 9b94afde
-    // Try to get signals from cache first
-    const cachedSignals = await this.getCachedSignals()
-    const page = ge
+  async findAll(page = 1, limit = 10): Promise<{ data: Signal[]; total: number }> {
+    const cachedSignals = await this.getCachedSignals();
     if (cachedSignals) {
       return {
         data: cachedSignals.slice((page - 1) * limit, page * limit),
         total: cachedSignals.length,
-      }
-    }
-
-    // If not in cache, get from repository
+      };
+    }
+
     const [signals, total] = await this.signalRepository.findAndCount({
       where: { status: Not(SignalStatus.EXPIRED) },
       take: limit,
       skip: (page - 1) * limit,
-      order: { timestamp: "DESC" },
-    })
-
-    // Cache the signals
-    await this.cacheSignals(signals)
-
-    return {
-      data: signals,
-      total: total,
-    }
-  }
-
-  // Get signals from Redis cache
+      order: { timestamp: 'DESC' },
+    });
+
+    await this.cacheSignals(signals);
+
+    return { data: signals, total };
+  }
+
   private async getCachedSignals(): Promise<Signal[] | null> {
     try {
-      const cachedData = await this.redisService.getAsync(this.CACHE_KEY)
-      if (cachedData) {
-        return JSON.parse(cachedData)
+      const cachedData = await this.redisService.getAsync(this.CACHE_KEY);
+      return cachedData ? JSON.parse(cachedData) : null;
+    } catch (error) {
+      this.logger.error('Error retrieving signals from cache:', error);
+      return null;
+    }
+  }
+
+  private async cacheSignals(signals: Signal[]): Promise<void> {
+    try {
+      await this.redisService.setAsync(this.CACHE_KEY, JSON.stringify(signals), this.CACHE_TTL);
+    } catch (error) {
+      this.logger.error('Error caching signals:', error);
+    }
+  }
+
+  async getOneSignalById(signal_id: number): Promise<Signal> {
+    const signal = await this.signalRepository.findOne({ where: { signal_id } });
+    if (!signal) throw new NotFoundException(`Signal #${signal_id} not found`);
+    return signal;
+  }
+
+  async getTopSignals(page = 1, limit = 10, filter?: string): Promise<{ data: Signal[]; total: number }> {
+    try {
+      const cacheKey = `${this.TOP_SIGNALS_CACHE_KEY}:${filter || 'all'}`;
+      const cachedSignals = await this.redisService.getAsync(cacheKey);
+
+      if (cachedSignals) {
+        const signals = JSON.parse(cachedSignals);
+        return {
+          data: signals.slice((page - 1) * limit, page * limit),
+          total: signals.length,
+        };
       }
-      return null
-    } catch (error) {
-      console.error("Error retrieving signals from cache:", error)
-      return null
-    }
-  }
-
-  // Cache signals in Redis
-  private async cacheSignals(signals: Signal[]): Promise<void> {
-    try {
-      await this.redisService.setAsync(this.CACHE_KEY, JSON.stringify(signals), this.CACHE_TTL)
-    } catch (error) {
-      console.error("Error caching signals:", error)
-    }
-  }
-
-  // Fetch a single signal by its ID
-  async getOneSignalById(signal_id: number): Promise<Signal> {
-    return this.signalRepository.findOne({ where: { signal_id } })
-  }
-
-  /**
-   * Fetches top signals ranked by a combination of reputation and recency
-   * @param page - Page number for pagination
-   * @param limit - Number of signals per page
-   * @param filter - Optional filter by signal type
-   * @returns Paginated list of ranked signals
-   */
-  async getTopSignals(page = 1, limit = 10, filter?: string): Promise<{ data: Signal[]; total: number }> {
-    try {
-      // Try to get from cache first
-      const cacheKey = `${this.TOP_SIGNALS_CACHE_KEY}:${filter || "all"}`
-      const cachedSignals = await this.redisService.getAsync(cacheKey)
-
-      if (cachedSignals) {
-        const signals = JSON.parse(cachedSignals)
-        const total = signals.length
-        const startIndex = (page - 1) * limit
-        const paginatedSignals = signals.slice(startIndex, startIndex + limit)
-
-        return {
-          data: paginatedSignals,
-          total,
+
+      const queryBuilder = this.signalRepository.createQueryBuilder('signal');
+      if (filter) queryBuilder.where('signal.signal_type = :filter', { filter });
+
+      const total = await queryBuilder.getCount();
+      const signals = await queryBuilder
+        .orderBy('signal.timestamp', 'DESC')
+        .take(Math.min(total, 500))
+        .getMany();
+
+      const rankedSignals = this.rankSignals(signals);
+      await this.redisService.setAsync(cacheKey, JSON.stringify(rankedSignals), this.CACHE_TTL);
+
+      return {
+        data: rankedSignals.slice((page - 1) * limit, page * limit),
+        total,
+      };
+    } catch (error) {
+      this.logger.error(`Error fetching top signals: ${error.message}`);
+      throw new Error('Failed to fetch top signals');
+    }
+  }
+
+  private rankSignals(signals: Signal[], options?: RankingOptions): Signal[] {
+    const now = new Date();
+    const config: Required<RankingOptions> = {
+      decayFactor: options?.decayFactor ?? 0.01,
+      maxAgeHours: options?.maxAgeHours ?? 168,
+      reputationWeight: options?.reputationWeight ?? 0.7,
+      recencyWeight: options?.recencyWeight ?? 0.3,
+    };
+
+    const weightedSignals: WeightedSignal<Signal>[] = signals.map((signal) => {
+      const ageInHours = (now.getTime() - signal.timestamp.getTime()) / (1000 * 60 * 60);
+      if (ageInHours > config.maxAgeHours) return { signal, weight: 0 };
+
+      const recencyScore = Math.exp(-config.decayFactor * ageInHours);
+      let reputationScore = 0.5;
+
+      if (signal.historical_performance?.success_rate) {
+        reputationScore = signal.historical_performance.success_rate;
+      } else if (signal.confidence_level) {
+        switch (signal.confidence_level.toLowerCase()) {
+          case 'high':
+            reputationScore = 0.9;
+            break;
+          case 'medium':
+            reputationScore = 0.6;
+            break;
+          case 'low':
+            reputationScore = 0.3;
+            break;
         }
       }
 
-      // Build query with optional filter
-      const queryBuilder = this.signalRepository.createQueryBuilder("signal")
-
-      if (filter) {
-        queryBuilder.where("signal.signal_type = :filter", { filter })
-      }
-
-      // Get total count for pagination
-      const total = await queryBuilder.getCount()
-
-      // Fetch signals for ranking
-      const signals = await queryBuilder
-        .orderBy("signal.timestamp", "DESC")
-        .take(Math.min(total, 500)) // Limit to 500 most recent signals for performance
-        .getMany()
-
-      // Apply ranking algorithm
-      const rankedSignals = this.rankSignals(signals)
-
-      // Cache the ranked signals
-      await this.redisService.setAsync(cacheKey, JSON.stringify(rankedSignals), this.CACHE_TTL)
-
-      // Apply pagination to ranked results
-      const startIndex = (page - 1) * limit
-      const paginatedSignals = rankedSignals.slice(startIndex, startIndex + limit)
-
-      return {
-        data: paginatedSignals,
-        total,
-      }
-    } catch (error) {
-      this.logger.error(`Error fetching top signals: ${error.message}`)
-      throw new Error("Failed to fetch top signals")
-    }
-  }
-
-<<<<<<< HEAD
-  /**
-   * Ranks signals based on reputation and recency using a configurable algorithm
-   * @param signals - Array of signals to rank
-   * @param options - Optional configuration for the ranking algorithm
-   * @returns Ranked array of signals
-   */
-  private rankSignals(signals: Signal[], options?: RankingOptions): Signal[] {
-    const now = new Date()
-
-    // Default options
-    const config: Required<RankingOptions> = {
-      decayFactor: options?.decayFactor || 0.01,
-      maxAgeHours: options?.maxAgeHours || 168, // 7 days
-      reputationWeight: options?.reputationWeight || 0.7,
-      recencyWeight: options?.recencyWeight || 0.3,
-    }
-
-    // Calculate weight for each signal
-    const weightedSignals: WeightedSignal<Signal>[] = signals.map((signal) => {
-      // Calculate age in hours
-      const ageInHours = (now.getTime() - signal.timestamp.getTime()) / (1000 * 60 * 60)
-
-      // Skip signals older than maxAgeHours
-      if (ageInHours > config.maxAgeHours) {
-        return { signal, weight: 0 }
-      }
-
-      // Calculate recency score (1.0 for very recent, approaching 0 for older signals)
-      const recencyScore = Math.exp(-config.decayFactor * ageInHours)
-
-      // Get reputation from historical performance or confidence level
-      let reputationScore = 0.5 // Default value
-
-      if (signal.historical_performance?.success_rate) {
-        reputationScore = signal.historical_performance.success_rate
-      } else if (signal.confidence_level) {
-        // Map confidence levels to scores
-        switch (signal.confidence_level.toLowerCase()) {
-          case "high":
-            reputationScore = 0.9
-            break
-          case "medium":
-            reputationScore = 0.6
-            break
-          case "low":
-            reputationScore = 0.3
-            break
-        }
-      }
-
-      // Calculate combined weight
-      const weight = reputationScore * config.reputationWeight + recencyScore * config.recencyWeight
-
-      return { signal, weight }
-    })
-
-    // Sort by weight (descending)
-    weightedSignals.sort((a, b) => b.weight - a.weight)
-
-    // Return sorted signals
-    return weightedSignals.map((item) => item.signal)
-  }
-
-  // Invalidate top signals cache when new signals are added
+      const weight = reputationScore * config.reputationWeight + recencyScore * config.recencyWeight;
+      return { signal, weight };
+    });
+
+    return weightedSignals
+      .sort((a, b) => b.weight - a.weight)
+      .map((item) => item.signal);
+  }
+
   async invalidateTopSignalsCache(): Promise<void> {
     try {
-      const keys = await this.redisService.keys(`${this.TOP_SIGNALS_CACHE_KEY}:*`)
-      for (const key of keys) {
-        await this.redisService.del(key)
-      }
-    } catch (error) {
-      this.logger.error(`Error invalidating top signals cache: ${error.message}`)
-    }
-  }
-
-  // Override the existing invalidateCache method to also invalidate top signals
+      const keys = await this.redisService.keys(`${this.TOP_SIGNALS_CACHE_KEY}:*`);
+      for (const key of keys) await this.redisService.del(key);
+    } catch (error) {
+      this.logger.error(`Error invalidating top signals cache: ${error.message}`);
+    }
+  }
+
   async invalidateCache(): Promise<void> {
     try {
-      await this.redisService.del(this.CACHE_KEY)
-      await this.invalidateTopSignalsCache()
-    } catch (error) {
-      this.logger.error(`Error invalidating signals cache: ${error.message}`)
-    }
-=======
-  // Fetch a single signal by its ID
-  async getOneSignalById(signal_id: number): Promise<Signal> {
-    const signal = await this.signalRepository.findOne({ where: { signal_id } });
-    if (!signal) {
-      throw new NotFoundException(`Signal #${signal_id} not found`);
-    }
-    return signal;
-  }
-
-  // Get top signals by confidence level
-  async getTopSignals(limit: number = 10): Promise<Signal[]> {
-    return this.signalRepository.find({
-      where: { status: Not(SignalStatus.EXPIRED) },
-      order: {
-        confidence_level: 'DESC',
-        timestamp: 'DESC'
-      },
-      take: limit
-    });
-  }
-
-  // Get latest signals
+      await this.redisService.del(this.CACHE_KEY);
+      await this.invalidateTopSignalsCache();
+    } catch (error) {
+      this.logger.error(`Error invalidating signals cache: ${error.message}`);
+    }
+  }
+
   async getLatestSignals(limit: number = 10): Promise<Signal[]> {
     return this.signalRepository.find({
       where: { status: Not(SignalStatus.EXPIRED) },
       order: { timestamp: 'DESC' },
-      take: limit
-    });
-  }
-
-  // Admin: Restore an expired signal
+      take: limit,
+    });
+  }
+
   async restoreSignal(signal_id: number): Promise<Signal> {
     const signal = await this.getOneSignalById(signal_id);
     if (signal.status !== SignalStatus.EXPIRED) {
       throw new Error('Signal is not expired');
     }
-
     signal.status = SignalStatus.ACTIVE;
-    signal.timestamp = new Date(); // Reset timestamp to now
+    signal.timestamp = new Date();
     await this.signalRepository.save(signal);
     await this.invalidateCache();
     return signal;
   }
 
-  // Admin: Extend signal expiration
   async extendSignal(signal_id: number): Promise<Signal> {
     const signal = await this.getOneSignalById(signal_id);
-    const expirationDays = this.configService.get<number>('app.signalExpirationDays');
-    
-    signal.timestamp = new Date(); // Reset timestamp to now
+    signal.timestamp = new Date();
     if (signal.status === SignalStatus.EXPIRED) {
       signal.status = SignalStatus.ACTIVE;
     }
-    
     await this.signalRepository.save(signal);
     await this.invalidateCache();
     return signal;
->>>>>>> 9b94afde
-  }
-
-  // Calculate historical performance for a signal type and confidence level
+  }
+
   async calculateHistoricalPerformance(signalType: string, confidenceLevel: string): Promise<any> {
     const signals = await this.signalRepository.find({
       where: {
         signal_type: signalType,
         confidence_level: confidenceLevel,
-        is_verified: true, // Only consider verified signals
+        is_verified: true,
       },
-    })
-
-    const totalSignals = signals.length
-    const successfulSignals = signals.filter((s) => s.status === "successful").length
-    const failedSignals = signals.filter((s) => s.status === "failed").length
-    const successRate = totalSignals > 0 ? successfulSignals / totalSignals : 0
-
-    // Calculate average return (assuming value field represents return percentage)
-    const totalReturn = signals.reduce((sum, signal) => sum + Number(signal.value), 0)
-    const averageReturn = totalSignals > 0 ? totalReturn / totalSignals : 0
+    });
+
+    const totalSignals = signals.length;
+    const successfulSignals = signals.filter((s) => s.status === SignalStatus.SUCCESSFUL).length;
+    const failedSignals = signals.filter((s) => s.status === SignalStatus.FAILED).length;
+    const successRate = totalSignals > 0 ? successfulSignals / totalSignals : 0;
+    const totalReturn = signals.reduce((sum, s) => sum + Number(s.value), 0);
+    const averageReturn = totalSignals > 0 ? totalReturn / totalSignals : 0;
 
     return {
       success_rate: successRate,
@@ -324,94 +213,40 @@
       failed_signals: failedSignals,
       average_return: averageReturn,
       last_updated: new Date(),
-    }
-  }
-
-  // Update historical performance for all signals of a given type
+    };
+  }
+
   async updateHistoricalPerformance(signalType: string, confidenceLevel: string): Promise<void> {
-    const performance = await this.calculateHistoricalPerformance(signalType, confidenceLevel)
-
+    const performance = await this.calculateHistoricalPerformance(signalType, confidenceLevel);
     await this.signalRepository.update(
       { signal_type: signalType, confidence_level: confidenceLevel },
       { historical_performance: performance },
-    )
-  }
-
-  // Create a new signal with historical performance
+    );
+  }
+
   async createSignal(signalData: Partial<Signal>): Promise<Signal> {
-    const performance = await this.calculateHistoricalPerformance(signalData.signal_type, signalData.confidence_level)
-
+    const performance = await this.calculateHistoricalPerformance(
+      signalData.signal_type,
+      signalData.confidence_level,
+    );
     const signal = this.signalRepository.create({
       ...signalData,
       historical_performance: performance,
-    })
-
-    return this.signalRepository.save(signal)
-  }
-
-  // Generate mock historical data for testing
+    });
+    return this.signalRepository.save(signal);
+  }
+
   async generateMockHistoricalData(): Promise<void> {
     const mockSignals = [
-      {
-        signal_type: "price_movement",
-        confidence_level: "high",
-        value: 5.2,
-<<<<<<< HEAD
-        status: "successful",
-=======
-        status: SignalStatus.SUCCESSFUL,
->>>>>>> 9b94afde
-        is_verified: true,
-      },
-      {
-        signal_type: "price_movement",
-        confidence_level: "high",
-        value: -2.1,
-<<<<<<< HEAD
-        status: "failed",
-=======
-        status: SignalStatus.FAILED,
->>>>>>> 9b94afde
-        is_verified: true,
-      },
-      {
-        signal_type: "volume_spike",
-        confidence_level: "medium",
-        value: 3.7,
-<<<<<<< HEAD
-        status: "successful",
-=======
-        status: SignalStatus.SUCCESSFUL,
->>>>>>> 9b94afde
-        is_verified: true,
-      },
-      {
-        signal_type: "social_sentiment",
-        confidence_level: "high",
-        value: 8.1,
-<<<<<<< HEAD
-        status: "successful",
-=======
-        status: SignalStatus.SUCCESSFUL,
->>>>>>> 9b94afde
-        is_verified: true,
-      },
-      {
-        signal_type: "technical_indicator",
-        confidence_level: "low",
-        value: 1.5,
-<<<<<<< HEAD
-        status: "failed",
-=======
-        status: SignalStatus.FAILED,
->>>>>>> 9b94afde
-        is_verified: true,
-      },
-    ]
-
-    // Create mock signals
+      { signal_type: 'price_movement', confidence_level: 'high', value: 5.2, status: SignalStatus.SUCCESSFUL, is_verified: true },
+      { signal_type: 'price_movement', confidence_level: 'high', value: -2.1, status: SignalStatus.FAILED, is_verified: true },
+      { signal_type: 'volume_spike', confidence_level: 'medium', value: 3.7, status: SignalStatus.SUCCESSFUL, is_verified: true },
+      { signal_type: 'social_sentiment', confidence_level: 'high', value: 8.1, status: SignalStatus.SUCCESSFUL, is_verified: true },
+      { signal_type: 'technical_indicator', confidence_level: 'low', value: 1.5, status: SignalStatus.FAILED, is_verified: true },
+    ];
+
     for (const mockSignal of mockSignals) {
-      await this.createSignal(mockSignal)
+      await this.createSignal(mockSignal);
     }
   }
 }