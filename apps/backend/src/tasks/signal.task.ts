--- conflicted
+++ resolved
@@ -1,25 +1,10 @@
-<<<<<<< HEAD
-import { Injectable, Logger } from "@nestjs/common"
-import { Cron, CronExpression } from "@nestjs/schedule"
-import { InjectRepository } from "@nestjs/typeorm"
-import { Repository } from "typeorm"
-import { Signal } from "../signals/entities/signal.entity"
-import { SignalGateway } from "../gateways/signal.gateway"
-import { SignalsService } from "src/signals/signals.service"
-
-@Injectable()
-export class SignalTask {
-  private readonly logger = new Logger(SignalTask.name)
-  private readonly signalTypes = ["PRICE_BREAKOUT", "VOLUME_SPIKE", "TREND_REVERSAL", "MOMENTUM_SHIFT"]
-  private readonly confidenceLevels = ["HIGH", "MEDIUM", "LOW"]
-  private readonly statuses = ["ACTIVE", "PENDING", "COMPLETED"];
-=======
 import { Injectable, Logger } from '@nestjs/common';
 import { Cron, CronExpression } from '@nestjs/schedule';
 import { InjectRepository } from '@nestjs/typeorm';
 import { LessThan, Not, Repository } from 'typeorm';
 import { Signal, SignalStatus } from '../signals/entities/signal.entity';
 import { SignalGateway } from '../gateways/signal.gateway';
+import { SignalsService } from 'src/signals/signals.service';
 import { ConfigService } from '@nestjs/config';
 
 @Injectable()
@@ -28,19 +13,14 @@
   private readonly signalTypes = ['PRICE_BREAKOUT', 'VOLUME_SPIKE', 'TREND_REVERSAL', 'MOMENTUM_SHIFT'];
   private readonly confidenceLevels = ['HIGH', 'MEDIUM', 'LOW'];
   private readonly statuses = [SignalStatus.ACTIVE, SignalStatus.PENDING, SignalStatus.SUCCESSFUL, SignalStatus.FAILED];
->>>>>>> 9b94afde
 
   constructor(
     @InjectRepository(Signal)
     private readonly signalRepository: Repository<Signal>,
     private readonly signalGateway: SignalGateway,
-<<<<<<< HEAD
     private readonly signalService: SignalsService,
-  ) { }
-=======
     private readonly configService: ConfigService,
   ) {}
->>>>>>> 9b94afde
 
   @Cron(CronExpression.EVERY_DAY_AT_MIDNIGHT)
   async checkExpiredSignals() {
@@ -49,16 +29,15 @@
       const cutoffDate = new Date();
       cutoffDate.setDate(cutoffDate.getDate() - expirationDays);
 
-      // Find and update expired signals
       const result = await this.signalRepository.update(
         {
           timestamp: LessThan(cutoffDate),
-          status: Not(SignalStatus.EXPIRED)
+          status: Not(SignalStatus.EXPIRED),
         },
-        { status: SignalStatus.EXPIRED }
+        { status: SignalStatus.EXPIRED },
       );
 
-      if (result.affected > 0) {
+      if (result.affected && result.affected > 0) {
         this.logger.log(`Marked ${result.affected} signals as expired`);
       }
     } catch (error) {
@@ -69,7 +48,6 @@
   @Cron(CronExpression.EVERY_MINUTE)
   async generateMockSignal() {
     try {
-      // Create a mock signal
       const mockSignal = this.signalRepository.create({
         signal_type: this.getRandomElement(this.signalTypes),
         value: this.getRandomValue(100, 10000),
@@ -82,29 +60,24 @@
           failed_signals: Math.floor(this.getRandomValue(10, 100)),
           average_return: this.getRandomValue(0.05, 0.25),
         },
-      })
+      });
 
-      // Save to database
-      const savedSignal = await this.signalRepository.save(mockSignal)
-      this.logger.log(`Generated new mock signal: ${JSON.stringify(savedSignal)}`)
+      const savedSignal = await this.signalRepository.save(mockSignal);
+      this.logger.log(`Generated new mock signal: ${JSON.stringify(savedSignal)}`);
 
-      // Broadcast via WebSocket
-      this.signalGateway.broadcastNewSignal(savedSignal)
+      this.signalGateway.broadcastNewSignal(savedSignal);
 
-      // Invalidate the top signals cache
-      if (this.signalService) {
-        await this.signalService.invalidateTopSignalsCache()
-      }
+      await this.signalService.invalidateTopSignalsCache();
     } catch (error) {
-      this.logger.error(`Error generating mock signal: ${error.message}`)
+      this.logger.error(`Error generating mock signal: ${error.message}`);
     }
   }
 
   private getRandomElement<T>(array: T[]): T {
-    return array[Math.floor(Math.random() * array.length)]
+    return array[Math.floor(Math.random() * array.length)];
   }
 
   private getRandomValue(min: number, max: number): number {
-    return Number((Math.random() * (max - min) + min).toFixed(2))
+    return Number((Math.random() * (max - min) + min).toFixed(2));
   }
 }