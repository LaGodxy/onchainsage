import { Module, MiddlewareConsumer, NestModule } from '@nestjs/common';
import { AppController } from './app.controller';
import { AppService } from './app.service';
import { AuthModule } from './auth/auth.module';
import { HealthModule } from './health/health.module';
import { SignalsModule } from './signals/signals.module';
import { ConfigModule, ConfigService } from '@nestjs/config';
import appConfig from './config/app.config';
import { TypeOrmModule } from '@nestjs/typeorm';
import { StarknetModule } from './starknet/starknet.module';
import databaseConfig from './config/database.config';
import { RedisModule } from './redis/redis.module';
import { RedisController } from './redis/redis.controller';
// import { SignalGateway } from './gateways/signal.gateway';
import { UserModule } from './users/user.module';
import { SignalGatewayModule } from './signal-gateway/signal-gateway.module';
import { RateLimitMiddleware } from './middleware/rate-limit.middleware';
<<<<<<< HEAD
import { MailModule } from './mail/mail.module';
=======
import { NewsModule } from './news/news.module';
>>>>>>> f2b0f86d

const ENV = process.env.NODE_ENV;
console.log(ENV);

@Module({
  imports: [
    AuthModule,
    HealthModule,
    SignalsModule,
    ConfigModule.forRoot({
      isGlobal: true,
      envFilePath: ENV ? '.env' : `.env.${ENV.trim()}`,
      load: [appConfig, databaseConfig],
    }),
    // TypeORM configuration
    TypeOrmModule.forRootAsync({
      imports: [ConfigModule],
      inject: [ConfigService],
      useFactory: (configService: ConfigService) => ({
        type: 'postgres',
        host: configService.get('database.host'),
        port: +configService.get('database.port'),
        username: configService.get('database.user'),
        password: configService.get('database.password'),
        database: configService.get('database.name'),
        blog: configService.get('database.blog'),
        synchronize: configService.get('database.synchronize'),
        autoLoadEntities: configService.get('database.autoload'),
      }),
    }),
    StarknetModule,
    RedisModule,
    UserModule,
    SignalGatewayModule,
<<<<<<< HEAD
    MailModule,
    
=======
    NewsModule,
>>>>>>> f2b0f86d
  ],
  controllers: [AppController, RedisController],
  providers: [AppService],
})
export class AppModule implements NestModule {
  configure(consumer: MiddlewareConsumer) {
    consumer.apply(RateLimitMiddleware).forRoutes('*'); // Apply to all routes
  }
}<|MERGE_RESOLUTION|>--- conflicted
+++ resolved
@@ -15,11 +15,8 @@
 import { UserModule } from './users/user.module';
 import { SignalGatewayModule } from './signal-gateway/signal-gateway.module';
 import { RateLimitMiddleware } from './middleware/rate-limit.middleware';
-<<<<<<< HEAD
 import { MailModule } from './mail/mail.module';
-=======
 import { NewsModule } from './news/news.module';
->>>>>>> f2b0f86d
 
 const ENV = process.env.NODE_ENV;
 console.log(ENV);
@@ -54,12 +51,8 @@
     RedisModule,
     UserModule,
     SignalGatewayModule,
-<<<<<<< HEAD
     MailModule,
-    
-=======
     NewsModule,
->>>>>>> f2b0f86d
   ],
   controllers: [AppController, RedisController],
   providers: [AppService],
