import { Module } from '@nestjs/common';
import { AppController } from './app.controller';
import { AppService } from './app.service';
import { AuthModule } from './auth/auth.module';
import { HealthModule } from './health/health.module';
import { SignalsModule } from './signals/signals.module';
import { ConfigModule, ConfigService } from '@nestjs/config';
import appConfig from './config/app.config';
import { TypeOrmModule } from '@nestjs/typeorm';
import { StarknetModule } from './starknet/starknet.module';
import databaseConfig from './config/database.config';
import { RedisModule } from './redis/redis.module';
import { RedisController } from './redis/redis.controller';
import { SignalGateway } from './gateways/signal.gateway';

const ENV = process.env.NODE_ENV;
console.log(ENV);

@Module({
  imports: [
    AuthModule,
    HealthModule,
    SignalsModule,
    ConfigModule.forRoot({
      isGlobal: true,
<<<<<<< HEAD
      envFilePath: ENV ? '.env' : `.env.${ENV.trim()}`,
=======
      // envFilePath: ENV ? '.env' : `.env.development`,
      envFilePath: ['.env'],
>>>>>>> 124b5086
      load: [appConfig, databaseConfig],
    }),
    // TypeORM configuration
    TypeOrmModule.forRootAsync({
      imports: [ConfigModule],
      inject: [ConfigService],
      useFactory: (configService: ConfigService) => ({
        type: 'postgres',
        host: configService.get('database.host'),
        port: +configService.get('database.port'),
        username: configService.get('database.user'),
        password: configService.get('database.password'),
        database: configService.get('database.name'),
        blog: configService.get('database.blog'),
        synchronize: configService.get('database.synchronize'),
        autoLoadEntities: configService.get('database.autoload'),
      }),
    }),
    StarknetModule,
    RedisModule,
  ],
<<<<<<< HEAD
  controllers: [
    AppController, 
    RedisController
  ],
  providers: [AppService],
=======
  controllers: [AppController, RedisController],
  providers: [AppService, SignalGateway],
>>>>>>> 124b5086
})
export class AppModule {}<|MERGE_RESOLUTION|>--- conflicted
+++ resolved
@@ -23,12 +23,7 @@
     SignalsModule,
     ConfigModule.forRoot({
       isGlobal: true,
-<<<<<<< HEAD
       envFilePath: ENV ? '.env' : `.env.${ENV.trim()}`,
-=======
-      // envFilePath: ENV ? '.env' : `.env.development`,
-      envFilePath: ['.env'],
->>>>>>> 124b5086
       load: [appConfig, databaseConfig],
     }),
     // TypeORM configuration
@@ -50,15 +45,6 @@
     StarknetModule,
     RedisModule,
   ],
-<<<<<<< HEAD
-  controllers: [
-    AppController, 
-    RedisController
-  ],
-  providers: [AppService],
-=======
   controllers: [AppController, RedisController],
-  providers: [AppService, SignalGateway],
->>>>>>> 124b5086
 })
 export class AppModule {}